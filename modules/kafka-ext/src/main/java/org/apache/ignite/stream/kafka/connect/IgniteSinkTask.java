--- conflicted
+++ resolved
@@ -67,23 +67,8 @@
         cacheName = props.get(IgniteSinkConstants.CACHE_NAME);
         igniteConfigFile = props.get(IgniteSinkConstants.CACHE_CFG_PATH);
 
-<<<<<<< HEAD
         streamer = IgniteContext.getIgnite().dataStreamer(cacheName);
 
-        if (props.containsKey(IgniteSinkConstants.CACHE_ALLOW_OVERWRITE))
-            streamer.allowOverwrite(
-                Boolean.parseBoolean(props.get(IgniteSinkConstants.CACHE_ALLOW_OVERWRITE)));
-
-        if (props.containsKey(IgniteSinkConstants.CACHE_PER_NODE_DATA_SIZE))
-            streamer.perNodeBufferSize(
-                Integer.parseInt(props.get(IgniteSinkConstants.CACHE_PER_NODE_DATA_SIZE)));
-
-        if (props.containsKey(IgniteSinkConstants.CACHE_PER_NODE_PAR_OPS))
-            streamer.perNodeParallelOperations(
-                Integer.parseInt(props.get(IgniteSinkConstants.CACHE_PER_NODE_PAR_OPS)));
-
-=======
->>>>>>> 2dad504a
         if (props.containsKey(IgniteSinkConstants.SINGLE_TUPLE_EXTRACTOR_CLASS)) {
             String transformerCls = props.get(IgniteSinkConstants.SINGLE_TUPLE_EXTRACTOR_CLASS);
             if (transformerCls != null && !transformerCls.isEmpty()) {
@@ -101,15 +86,15 @@
         }
 
         if (props.containsKey(IgniteSinkConstants.CACHE_ALLOW_OVERWRITE))
-            StreamerContext.getStreamer().allowOverwrite(
+            streamer.allowOverwrite(
                 Boolean.parseBoolean(props.get(IgniteSinkConstants.CACHE_ALLOW_OVERWRITE)));
 
         if (props.containsKey(IgniteSinkConstants.CACHE_PER_NODE_DATA_SIZE))
-            StreamerContext.getStreamer().perNodeBufferSize(
+            streamer.perNodeBufferSize(
                 Integer.parseInt(props.get(IgniteSinkConstants.CACHE_PER_NODE_DATA_SIZE)));
 
         if (props.containsKey(IgniteSinkConstants.CACHE_PER_NODE_PAR_OPS))
-            StreamerContext.getStreamer().perNodeParallelOperations(
+            streamer.perNodeParallelOperations(
                 Integer.parseInt(props.get(IgniteSinkConstants.CACHE_PER_NODE_PAR_OPS)));
 
         stopped = false;
