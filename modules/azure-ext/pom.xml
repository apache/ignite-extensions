<?xml version="1.0" encoding="UTF-8"?>

<!--
  Licensed to the Apache Software Foundation (ASF) under one or more
  contributor license agreements.  See the NOTICE file distributed with
  this work for additional information regarding copyright ownership.
  The ASF licenses this file to You under the Apache License, Version 2.0
  (the "License"); you may not use this file except in compliance with
  the License.  You may obtain a copy of the License at

       http://www.apache.org/licenses/LICENSE-2.0

  Unless required by applicable law or agreed to in writing, software
  distributed under the License is distributed on an "AS IS" BASIS,
  WITHOUT WARRANTIES OR CONDITIONS OF ANY KIND, either express or implied.
  See the License for the specific language governing permissions and
  limitations under the License.
-->

<project xmlns="http://maven.apache.org/POM/4.0.0" xmlns:xsi="http://www.w3.org/2001/XMLSchema-instance" xsi:schemaLocation="http://maven.apache.org/POM/4.0.0 http://maven.apache.org/xsd/maven-4.0.0.xsd">
    <modelVersion>4.0.0</modelVersion>

    <parent>
        <groupId>org.apache.ignite</groupId>
        <artifactId>ignite-parent-ext-internal</artifactId>
        <version>1</version>
        <relativePath>../../parent-internal/pom.xml</relativePath>
    </parent>

    <artifactId>ignite-azure-ext</artifactId>
    <version>1.0.0-SNAPSHOT</version>
    <url>https://ignite.apache.org</url>

    <properties>
<<<<<<< HEAD
        <spring53.version>5.3.15</spring53.version>
=======
        <netty.version>4.1.66.Final</netty.version>
>>>>>>> d7bfd01b
    </properties>

    <dependencyManagement>
        <dependencies>
            <!-- https://mvnrepository.com/artifact/org.springframework/spring-framework-bom -->
            <dependency>
                <groupId>org.springframework</groupId>
                <artifactId>spring-framework-bom</artifactId>
                <version>${spring53.version}</version>
                <type>pom</type>
                <scope>import</scope>
            </dependency>
        </dependencies>
    </dependencyManagement>

    <dependencies>
        <dependency>
            <groupId>org.apache.ignite</groupId>
            <artifactId>ignite-core</artifactId>
            <scope>provided</scope>
        </dependency>

        <dependency>
            <groupId>org.apache.ignite</groupId>
            <artifactId>ignite-core</artifactId>
            <type>test-jar</type>
            <scope>test</scope>
        </dependency>

        <dependency>
            <groupId>org.apache.ignite</groupId>
            <artifactId>ignite-tools</artifactId>
            <scope>test</scope>
        </dependency>

        <!-- https://mvnrepository.com/artifact/org.jetbrains/annotations -->
        <dependency>
            <groupId>org.jetbrains</groupId>
            <artifactId>annotations</artifactId>
            <version>${jetbrains.annotations.version}</version>
        </dependency>

        <dependency>
            <groupId>com.azure</groupId>
            <artifactId>azure-core-http-netty</artifactId>
            <version>1.10.0</version>
        </dependency>

        <dependency>
            <groupId>com.azure</groupId>
            <artifactId>azure-core</artifactId>
            <version>1.17.0</version>
        </dependency>

        <dependency>
            <groupId>com.azure</groupId>
            <artifactId>azure-storage-internal-avro</artifactId>
            <version>12.0.5</version>
        </dependency>

        <dependency>
            <groupId>com.azure</groupId>
            <artifactId>azure-storage-blob</artifactId>
            <version>12.13.0</version>
        </dependency>

        <dependency>
            <groupId>com.azure</groupId>
            <artifactId>azure-storage-common</artifactId>
            <version>12.12.0</version>
        </dependency>

        <!-- https://mvnrepository.com/artifact/com.fasterxml.jackson.core/jackson-core -->
        <dependency>
            <groupId>com.fasterxml.jackson.core</groupId>
            <artifactId>jackson-core</artifactId>
            <version>${jackson.version}</version>
        </dependency>

        <!-- https://mvnrepository.com/artifact/com.fasterxml.jackson.core/jackson-annotations -->
        <dependency>
            <groupId>com.fasterxml.jackson.core</groupId>
            <artifactId>jackson-annotations</artifactId>
            <version>${jackson.version}</version>
        </dependency>

        <dependency>
            <groupId>com.fasterxml.jackson.core</groupId>
            <artifactId>jackson-databind</artifactId>
            <version>${jackson.version}</version>
        </dependency>

        <!-- https://mvnrepository.com/artifact/com.fasterxml.jackson.dataformat/jackson-dataformat-xml -->
        <dependency>
            <groupId>com.fasterxml.jackson.dataformat</groupId>
            <artifactId>jackson-dataformat-xml</artifactId>
            <version>${jackson.version}</version>
        </dependency>

        <!-- https://mvnrepository.com/artifact/com.fasterxml.jackson.datatype/jackson-datatype-jsr310 -->
        <dependency>
            <groupId>com.fasterxml.jackson.datatype</groupId>
            <artifactId>jackson-datatype-jsr310</artifactId>
            <version>${jackson.version}</version>
        </dependency>

        <!-- https://mvnrepository.com/artifact/com.fasterxml.jackson.module/jackson-module-jaxb-annotations -->
        <dependency>
            <groupId>com.fasterxml.jackson.module</groupId>
            <artifactId>jackson-module-jaxb-annotations</artifactId>
            <version>${jackson.version}</version>
        </dependency>

        <!-- https://mvnrepository.com/artifact/org.apache.logging.log4j/log4j-api -->
        <dependency>
            <groupId>org.apache.logging.log4j</groupId>
            <artifactId>log4j-api</artifactId>
            <version>${log4j2.version}</version>
        </dependency>

        <!-- https://mvnrepository.com/artifact/org.apache.logging.log4j/log4j-core -->
        <dependency>
            <groupId>org.apache.logging.log4j</groupId>
            <artifactId>log4j-core</artifactId>
            <version>${log4j2.version}</version>
        </dependency>

        <!-- https://mvnrepository.com/artifact/org.apache.logging.log4j/log4j-slf4j-impl -->
        <dependency>
            <groupId>org.apache.logging.log4j</groupId>
            <artifactId>log4j-slf4j-impl</artifactId>
            <version>${log4j2.version}</version>
        </dependency>

        <!-- https://mvnrepository.com/artifact/io.netty/netty-buffer -->
        <dependency>
            <groupId>io.netty</groupId>
            <artifactId>netty-buffer</artifactId>
            <version>${netty.version}</version>
        </dependency>

        <!-- https://mvnrepository.com/artifact/io.netty/netty-codec -->
        <dependency>
            <groupId>io.netty</groupId>
            <artifactId>netty-codec</artifactId>
            <version>${netty.version}</version>
        </dependency>

        <!-- https://mvnrepository.com/artifact/io.netty/netty-codec -->
        <dependency>
            <groupId>io.netty</groupId>
            <artifactId>netty-codec-dns</artifactId>
            <version>${netty.version}</version>
        </dependency>

        <!-- https://mvnrepository.com/artifact/io.netty/netty-codec-http2 -->
        <dependency>
            <groupId>io.netty</groupId>
            <artifactId>netty-codec-http2</artifactId>
            <version>${netty.version}</version>
        </dependency>

        <!-- https://mvnrepository.com/artifact/io.netty/netty-codec-http -->
        <dependency>
            <groupId>io.netty</groupId>
            <artifactId>netty-codec-http</artifactId>
            <version>${netty.version}</version>
        </dependency>

        <!-- https://mvnrepository.com/artifact/io.netty/netty-codec-socks -->
        <dependency>
            <groupId>io.netty</groupId>
            <artifactId>netty-codec-socks</artifactId>
            <version>${netty.version}</version>
        </dependency>

        <!-- https://mvnrepository.com/artifact/io.netty/netty-common -->
        <dependency>
            <groupId>io.netty</groupId>
            <artifactId>netty-common</artifactId>
            <version>${netty.version}</version>
        </dependency>

        <!-- https://mvnrepository.com/artifact/io.netty/netty-handler -->
        <dependency>
            <groupId>io.netty</groupId>
            <artifactId>netty-handler</artifactId>
            <version>${netty.version}</version>
        </dependency>

        <!-- https://mvnrepository.com/artifact/io.netty/netty-handler-proxy -->
        <dependency>
            <groupId>io.netty</groupId>
            <artifactId>netty-handler-proxy</artifactId>
            <version>${netty.version}</version>
        </dependency>

        <!-- https://mvnrepository.com/artifact/io.netty/netty-resolver -->
        <dependency>
            <groupId>io.netty</groupId>
            <artifactId>netty-resolver</artifactId>
            <version>${netty.version}</version>
        </dependency>

        <!-- https://mvnrepository.com/artifact/io.netty/netty-resolver-dns -->
        <dependency>
            <groupId>io.netty</groupId>
            <artifactId>netty-resolver-dns</artifactId>
            <version>${netty.version}</version>
        </dependency>

        <dependency>
            <groupId>io.netty</groupId>
            <artifactId>netty-resolver-dns-native-macos</artifactId>
            <version>${netty.version}</version>
        </dependency>

        <dependency>
            <groupId>io.netty</groupId>
            <artifactId>netty-tcnative-boringssl-static</artifactId>
            <version>2.0.39.Final</version>
        </dependency>

        <!-- https://mvnrepository.com/artifact/io.netty/netty-codec-dns -->
        <dependency>
            <groupId>io.netty</groupId>
            <artifactId>netty-codec-dns</artifactId>
            <version>${netty.version}</version>
        </dependency>

        <!-- https://mvnrepository.com/artifact/io.netty/netty-transport -->
        <dependency>
            <groupId>io.netty</groupId>
            <artifactId>netty-transport</artifactId>
            <version>${netty.version}</version>
        </dependency>

        <!-- https://mvnrepository.com/artifact/io.netty/netty-transport-native-epoll -->
        <dependency>
            <groupId>io.netty</groupId>
            <artifactId>netty-transport-native-epoll</artifactId>
            <version>${netty.version}</version>
        </dependency>

        <!-- https://mvnrepository.com/artifact/io.netty/netty-transport-native-kqueue -->
        <dependency>
            <groupId>io.netty</groupId>
            <artifactId>netty-transport-native-kqueue</artifactId>
            <version>${netty.version}</version>
        </dependency>

        <!-- https://mvnrepository.com/artifact/io.netty/netty-transport-native-unix-common -->
        <dependency>
            <groupId>io.netty</groupId>
            <artifactId>netty-transport-native-unix-common</artifactId>
            <version>${netty.version}</version>
        </dependency>

        <!-- https://mvnrepository.com/artifact/io.netty/netty-tcnative -->
        <dependency>
            <groupId>io.netty</groupId>
            <artifactId>netty-tcnative</artifactId>
            <version>2.0.40.Final</version>
        </dependency>

        <dependency>
            <groupId>org.slf4j</groupId>
            <artifactId>slf4j-api</artifactId>
            <version>${slf4j.version}</version>
        </dependency>

        <dependency>
            <groupId>org.reactivestreams</groupId>
            <artifactId>reactive-streams</artifactId>
            <version>1.0.3</version>
        </dependency>

        <!-- https://mvnrepository.com/artifact/io.projectreactor/reactor-core -->
        <dependency>
            <groupId>io.projectreactor</groupId>
            <artifactId>reactor-core</artifactId>
            <version>3.4.6</version>
        </dependency>

        <!-- https://mvnrepository.com/artifact/io.projectreactor.netty/reactor-netty-core -->
        <dependency>
            <groupId>io.projectreactor.netty</groupId>
            <artifactId>reactor-netty-core</artifactId>
            <version>1.0.7</version>
        </dependency>

        <dependency>
            <groupId>io.projectreactor.netty</groupId>
            <artifactId>reactor-netty-http</artifactId>
            <version>1.0.7</version>
        </dependency>

        <!-- https://mvnrepository.com/artifact/com.fasterxml.woodstox/woodstox-core -->
        <dependency>
            <groupId>com.fasterxml.woodstox</groupId>
            <artifactId>woodstox-core</artifactId>
            <version>6.2.4</version>
        </dependency>

        <!-- https://mvnrepository.com/artifact/org.codehaus.woodstox/stax2-api -->
        <dependency>
            <groupId>org.codehaus.woodstox</groupId>
            <artifactId>stax2-api</artifactId>
            <version>4.2.1</version>
        </dependency>

        <!-- https://mvnrepository.com/artifact/org.reflections/reflections -->
        <dependency>
            <groupId>org.reflections</groupId>
            <artifactId>reflections</artifactId>
            <version>0.9.12</version>
        </dependency>

        <!-- https://mvnrepository.com/artifact/org.slf4j/slf4j-simple -->
        <dependency>
            <groupId>org.slf4j</groupId>
            <artifactId>slf4j-simple</artifactId>
            <version>${slf4j.version}</version>
            <scope>test</scope>
        </dependency>

        <dependency>
            <groupId>log4j</groupId>
            <artifactId>log4j</artifactId>
            <scope>test</scope>
        </dependency>

        <dependency>
            <groupId>org.springframework</groupId>
            <artifactId>spring-beans</artifactId>
<<<<<<< HEAD
=======
            <version>${spring53.version}</version>
>>>>>>> d7bfd01b
            <scope>test</scope>
        </dependency>

        <dependency>
            <groupId>org.springframework</groupId>
            <artifactId>spring-context</artifactId>
<<<<<<< HEAD
=======
            <version>${spring53.version}</version>
>>>>>>> d7bfd01b
            <scope>test</scope>
        </dependency>

        <dependency>
            <groupId>org.springframework</groupId>
            <artifactId>spring-core</artifactId>
<<<<<<< HEAD
=======
            <version>${spring53.version}</version>
>>>>>>> d7bfd01b
            <scope>test</scope>
        </dependency>
    </dependencies>

    <build>
        <plugins>
            <plugin>
                <artifactId>maven-dependency-plugin</artifactId>
                <executions>
                    <execution>
                        <phase>package</phase>
                        <goals>
                            <goal>copy-dependencies</goal>
                        </goals>
                        <configuration>
                            <outputDirectory>${project.build.directory}/libs</outputDirectory>
                            <includeScope>compile</includeScope>
                            <excludeArtifactIds>ignite-core,ignite-spring,ignite-shmem</excludeArtifactIds>
                        </configuration>
                    </execution>
                </executions>
            </plugin>

            <plugin>
                <artifactId>maven-assembly-plugin</artifactId>
                <executions>
                    <execution>
                        <id>azure-ext</id>
                        <goals>
                            <goal>single</goal>
                        </goals>
                        <phase>package</phase>
                        <configuration>
                            <appendAssemblyId>false</appendAssemblyId>
                            <descriptors>
                                <descriptor>assembly/azure-ext.xml</descriptor>
                            </descriptors>
                            <finalName>ignite-azure-ext</finalName>
                            <attach>false</attach>
                        </configuration>
                    </execution>
                </executions>
            </plugin>
        </plugins>
    </build>
</project><|MERGE_RESOLUTION|>--- conflicted
+++ resolved
@@ -30,14 +30,6 @@
     <artifactId>ignite-azure-ext</artifactId>
     <version>1.0.0-SNAPSHOT</version>
     <url>https://ignite.apache.org</url>
-
-    <properties>
-<<<<<<< HEAD
-        <spring53.version>5.3.15</spring53.version>
-=======
-        <netty.version>4.1.66.Final</netty.version>
->>>>>>> d7bfd01b
-    </properties>
 
     <dependencyManagement>
         <dependencies>
@@ -372,30 +364,18 @@
         <dependency>
             <groupId>org.springframework</groupId>
             <artifactId>spring-beans</artifactId>
-<<<<<<< HEAD
-=======
-            <version>${spring53.version}</version>
->>>>>>> d7bfd01b
             <scope>test</scope>
         </dependency>
 
         <dependency>
             <groupId>org.springframework</groupId>
             <artifactId>spring-context</artifactId>
-<<<<<<< HEAD
-=======
-            <version>${spring53.version}</version>
->>>>>>> d7bfd01b
             <scope>test</scope>
         </dependency>
 
         <dependency>
             <groupId>org.springframework</groupId>
             <artifactId>spring-core</artifactId>
-<<<<<<< HEAD
-=======
-            <version>${spring53.version}</version>
->>>>>>> d7bfd01b
             <scope>test</scope>
         </dependency>
     </dependencies>
