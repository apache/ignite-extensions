<?xml version="1.0" encoding="UTF-8"?>

<!--
  Licensed to the Apache Software Foundation (ASF) under one or more
  contributor license agreements.  See the NOTICE file distributed with
  this work for additional information regarding copyright ownership.
  The ASF licenses this file to You under the Apache License, Version 2.0
  (the "License"); you may not use this file except in compliance with
  the License.  You may obtain a copy of the License at

       http://www.apache.org/licenses/LICENSE-2.0

  Unless required by applicable law or agreed to in writing, software
  distributed under the License is distributed on an "AS IS" BASIS,
  WITHOUT WARRANTIES OR CONDITIONS OF ANY KIND, either express or implied.
  See the License for the specific language governing permissions and
  limitations under the License.
-->

<project xmlns="http://maven.apache.org/POM/4.0.0"
         xmlns:xsi="http://www.w3.org/2001/XMLSchema-instance"
         xsi:schemaLocation="http://maven.apache.org/POM/4.0.0 http://maven.apache.org/xsd/maven-4.0.0.xsd">
    <modelVersion>4.0.0</modelVersion>

    <parent>
        <groupId>org.apache.ignite</groupId>
        <artifactId>ignite-parent-ext-internal</artifactId>
        <version>1</version>
        <relativePath>../../parent-internal/pom.xml</relativePath>
    </parent>

    <artifactId>ignite-zookeeper-ip-finder-parent-ext</artifactId>
    <packaging>pom</packaging>
    <version>1.0.0-SNAPSHOT</version>

    <modules>
        <module>zookeeper-ip-finder</module>
        <module>examples</module>
    </modules>

    <build>
        <plugins>
            <plugin>
                <groupId>org.apache.maven.plugins</groupId>
                <artifactId>maven-deploy-plugin</artifactId>
                <configuration>
                    <skip>true</skip>
                </configuration>
            </plugin>
<<<<<<< HEAD
            <!-- Generate the OSGi MANIFEST.MF for this bundle. -->
            <plugin>
                <groupId>org.apache.felix</groupId>
                <artifactId>maven-bundle-plugin</artifactId>
            </plugin>

            <plugin>
                <groupId>org.apache.maven.plugins</groupId>
                <artifactId>maven-deploy-plugin</artifactId>
                <version>2.8.2</version>
                <configuration>
                    <skip>false</skip>
                </configuration>
=======
            <plugin>
                <groupId>org.codehaus.mojo</groupId>
                <artifactId>flatten-maven-plugin</artifactId>
                <executions>
                    <execution>
                        <id>flatten</id>
                        <inherited>false</inherited>
                        <phase/>
                    </execution>
                </executions>
>>>>>>> c9837900
            </plugin>
        </plugins>
    </build>
</project><|MERGE_RESOLUTION|>--- conflicted
+++ resolved
@@ -47,21 +47,6 @@
                     <skip>true</skip>
                 </configuration>
             </plugin>
-<<<<<<< HEAD
-            <!-- Generate the OSGi MANIFEST.MF for this bundle. -->
-            <plugin>
-                <groupId>org.apache.felix</groupId>
-                <artifactId>maven-bundle-plugin</artifactId>
-            </plugin>
-
-            <plugin>
-                <groupId>org.apache.maven.plugins</groupId>
-                <artifactId>maven-deploy-plugin</artifactId>
-                <version>2.8.2</version>
-                <configuration>
-                    <skip>false</skip>
-                </configuration>
-=======
             <plugin>
                 <groupId>org.codehaus.mojo</groupId>
                 <artifactId>flatten-maven-plugin</artifactId>
@@ -72,7 +57,6 @@
                         <phase/>
                     </execution>
                 </executions>
->>>>>>> c9837900
             </plugin>
         </plugins>
     </build>
