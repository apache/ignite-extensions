<?xml version="1.0" encoding="UTF-8"?>

<!--
  Licensed to the Apache Software Foundation (ASF) under one or more
  contributor license agreements.  See the NOTICE file distributed with
  this work for additional information regarding copyright ownership.
  The ASF licenses this file to You under the Apache License, Version 2.0
  (the "License"); you may not use this file except in compliance with
  the License.  You may obtain a copy of the License at

       http://www.apache.org/licenses/LICENSE-2.0

  Unless required by applicable law or agreed to in writing, software
  distributed under the License is distributed on an "AS IS" BASIS,
  WITHOUT WARRANTIES OR CONDITIONS OF ANY KIND, either express or implied.
  See the License for the specific language governing permissions and
  limitations under the License.
-->

<!--
    POM file.
-->
<project xmlns="http://maven.apache.org/POM/4.0.0" xmlns:xsi="http://www.w3.org/2001/XMLSchema-instance" xsi:schemaLocation="http://maven.apache.org/POM/4.0.0 http://maven.apache.org/xsd/maven-4.0.0.xsd">
    <modelVersion>4.0.0</modelVersion>

    <parent>
        <groupId>org.apache.ignite</groupId>
        <artifactId>ignite-parent-ext-internal</artifactId>
        <version>1</version>
        <relativePath>../../parent-internal/pom.xml</relativePath>
    </parent>

    <artifactId>ignite-spring-data-ext</artifactId>
    <version>1.1.0-SNAPSHOT</version>
    <url>https://ignite.apache.org</url>

    <properties>
        <spring.data.version>1.13.23.RELEASE</spring.data.version>
    </properties>

    <dependencies>
        <dependency>
            <groupId>org.apache.ignite</groupId>
            <artifactId>ignite-core</artifactId>
            <scope>provided</scope>
        </dependency>

        <dependency>
            <groupId>org.apache.ignite</groupId>
            <artifactId>ignite-indexing</artifactId>
            <scope>provided</scope>
        </dependency>

        <dependency>
            <groupId>org.apache.ignite</groupId>
            <artifactId>ignite-spring-data-commons</artifactId>
            <version>${spring-data-commons.release.version}</version>
        </dependency>

        <dependency>
            <groupId>org.springframework</groupId>
            <artifactId>spring-context</artifactId>
            <version>${spring.version}</version>
            <scope>provided</scope>
        </dependency>

        <dependency>
            <groupId>org.springframework</groupId>
            <artifactId>spring-tx</artifactId>
            <version>${spring.version}</version>
            <scope>provided</scope>
        </dependency>

        <dependency>
            <groupId>org.springframework.data</groupId>
            <artifactId>spring-data-commons</artifactId>
            <version>${spring.data.version}</version>
            <scope>provided</scope>
            <!-- Exclude slf4j logging in favor of log4j -->
            <exclusions>
                <exclusion>
                    <groupId>org.slf4j</groupId>
                    <artifactId>jcl-over-slf4j</artifactId>
                </exclusion>
            </exclusions>
        </dependency>

        <dependency>
            <groupId>commons-lang</groupId>
            <artifactId>commons-lang</artifactId>
            <version>${commons.lang.version}</version>
        </dependency>

        <dependency>
            <groupId>org.apache.ignite</groupId>
<<<<<<< HEAD
            <artifactId>ignite-core</artifactId>
            <type>test-jar</type>
=======
            <artifactId>ignite-log4j</artifactId>
            <version>${ignite.version}</version>
>>>>>>> d7bfd01b
            <scope>test</scope>
        </dependency>

        <dependency>
            <groupId>org.apache.ignite</groupId>
<<<<<<< HEAD
            <artifactId>ignite-log4j</artifactId>
=======
            <artifactId>ignite-core</artifactId>
            <version>${ignite.version}</version>
            <type>test-jar</type>
>>>>>>> d7bfd01b
            <scope>test</scope>
        </dependency>

        <dependency>
            <groupId>org.apache.ignite</groupId>
            <artifactId>ignite-spring</artifactId>
            <scope>test</scope>
            <exclusions>
                <exclusion>
                    <groupId>org.springframework</groupId>
                    <artifactId>spring-context</artifactId>
                </exclusion>
            </exclusions>
        </dependency>

        <dependency>
            <groupId>org.apache.ignite</groupId>
            <artifactId>ignite-tools</artifactId>
            <scope>test</scope>
        </dependency>
    </dependencies>
</project><|MERGE_RESOLUTION|>--- conflicted
+++ resolved
@@ -17,10 +17,9 @@
   limitations under the License.
 -->
 
-<!--
-    POM file.
--->
-<project xmlns="http://maven.apache.org/POM/4.0.0" xmlns:xsi="http://www.w3.org/2001/XMLSchema-instance" xsi:schemaLocation="http://maven.apache.org/POM/4.0.0 http://maven.apache.org/xsd/maven-4.0.0.xsd">
+<project xmlns="http://maven.apache.org/POM/4.0.0"
+        xmlns:xsi="http://www.w3.org/2001/XMLSchema-instance"
+        xsi:schemaLocation="http://maven.apache.org/POM/4.0.0 http://maven.apache.org/xsd/maven-4.0.0.xsd">
     <modelVersion>4.0.0</modelVersion>
 
     <parent>
@@ -30,107 +29,29 @@
         <relativePath>../../parent-internal/pom.xml</relativePath>
     </parent>
 
-    <artifactId>ignite-spring-data-ext</artifactId>
-    <version>1.1.0-SNAPSHOT</version>
+    <artifactId>ignite-spring-data-parent-ext</artifactId>
+    <packaging>pom</packaging>
+    <version>2.0.0-SNAPSHOT</version>
+
     <url>https://ignite.apache.org</url>
 
     <properties>
-        <spring.data.version>1.13.23.RELEASE</spring.data.version>
+        <spring.data.version>2.2.13.RELEASE</spring.data.version>
     </properties>
+    <modules>
+        <module>spring-data</module>
+        <module>examples</module>
+    </modules>
 
-    <dependencies>
-        <dependency>
-            <groupId>org.apache.ignite</groupId>
-            <artifactId>ignite-core</artifactId>
-            <scope>provided</scope>
-        </dependency>
-
-        <dependency>
-            <groupId>org.apache.ignite</groupId>
-            <artifactId>ignite-indexing</artifactId>
-            <scope>provided</scope>
-        </dependency>
-
-        <dependency>
-            <groupId>org.apache.ignite</groupId>
-            <artifactId>ignite-spring-data-commons</artifactId>
-            <version>${spring-data-commons.release.version}</version>
-        </dependency>
-
-        <dependency>
-            <groupId>org.springframework</groupId>
-            <artifactId>spring-context</artifactId>
-            <version>${spring.version}</version>
-            <scope>provided</scope>
-        </dependency>
-
-        <dependency>
-            <groupId>org.springframework</groupId>
-            <artifactId>spring-tx</artifactId>
-            <version>${spring.version}</version>
-            <scope>provided</scope>
-        </dependency>
-
-        <dependency>
-            <groupId>org.springframework.data</groupId>
-            <artifactId>spring-data-commons</artifactId>
-            <version>${spring.data.version}</version>
-            <scope>provided</scope>
-            <!-- Exclude slf4j logging in favor of log4j -->
-            <exclusions>
-                <exclusion>
-                    <groupId>org.slf4j</groupId>
-                    <artifactId>jcl-over-slf4j</artifactId>
-                </exclusion>
-            </exclusions>
-        </dependency>
-
-        <dependency>
-            <groupId>commons-lang</groupId>
-            <artifactId>commons-lang</artifactId>
-            <version>${commons.lang.version}</version>
-        </dependency>
-
-        <dependency>
-            <groupId>org.apache.ignite</groupId>
-<<<<<<< HEAD
-            <artifactId>ignite-core</artifactId>
-            <type>test-jar</type>
-=======
-            <artifactId>ignite-log4j</artifactId>
-            <version>${ignite.version}</version>
->>>>>>> d7bfd01b
-            <scope>test</scope>
-        </dependency>
-
-        <dependency>
-            <groupId>org.apache.ignite</groupId>
-<<<<<<< HEAD
-            <artifactId>ignite-log4j</artifactId>
-=======
-            <artifactId>ignite-core</artifactId>
-            <version>${ignite.version}</version>
-            <type>test-jar</type>
->>>>>>> d7bfd01b
-            <scope>test</scope>
-        </dependency>
-
-        <dependency>
-            <groupId>org.apache.ignite</groupId>
-            <artifactId>ignite-spring</artifactId>
-            <scope>test</scope>
-            <exclusions>
-                <exclusion>
-                    <groupId>org.springframework</groupId>
-                    <artifactId>spring-context</artifactId>
-                </exclusion>
-            </exclusions>
-        </dependency>
-
-        <dependency>
-            <groupId>org.apache.ignite</groupId>
-            <artifactId>ignite-tools</artifactId>
-            <scope>test</scope>
-        </dependency>
-    </dependencies>
+    <build>
+        <plugins>
+            <plugin>
+                <groupId>org.apache.maven.plugins</groupId>
+                <artifactId>maven-deploy-plugin</artifactId>
+                <configuration>
+                    <skip>true</skip>
+                </configuration>
+            </plugin>
+        </plugins>
+    </build>
 </project>