/*
 * Licensed to the Apache Software Foundation (ASF) under one or more
 * contributor license agreements.  See the NOTICE file distributed with
 * this work for additional information regarding copyright ownership.
 * The ASF licenses this file to You under the Apache License, Version 2.0
 * (the "License"); you may not use this file except in compliance with
 * the License.  You may obtain a copy of the License at
 *
 *      http://www.apache.org/licenses/LICENSE-2.0
 *
 * Unless required by applicable law or agreed to in writing, software
 * distributed under the License is distributed on an "AS IS" BASIS,
 * WITHOUT WARRANTIES OR CONDITIONS OF ANY KIND, either express or implied.
 * See the License for the specific language governing permissions and
 * limitations under the License.
 */

package org.apache.ignite.cdc.kafka;

import java.util.ArrayList;
import java.util.List;
import java.util.Objects;
import java.util.Properties;
import java.util.Set;
import java.util.concurrent.atomic.AtomicBoolean;
import java.util.stream.Collectors;
import org.apache.ignite.IgniteException;
import org.apache.ignite.IgniteLogger;
import org.apache.ignite.Ignition;
import org.apache.ignite.cdc.CdcEvent;
import org.apache.ignite.cdc.conflictresolve.CacheConflictResolutionManagerImpl;
import org.apache.ignite.cdc.conflictresolve.CacheVersionConflictResolverImpl;
import org.apache.ignite.configuration.IgniteConfiguration;
import org.apache.ignite.internal.GridLoggerProxy;
import org.apache.ignite.internal.IgniteEx;
import org.apache.ignite.internal.cdc.CdcMain;
import org.apache.ignite.internal.util.typedef.F;
import org.apache.ignite.internal.util.typedef.internal.A;
import org.apache.ignite.internal.util.typedef.internal.CU;
import org.apache.ignite.internal.util.typedef.internal.U;
import org.apache.ignite.lang.IgniteExperimental;
import org.apache.kafka.clients.consumer.ConsumerConfig;
import org.apache.kafka.common.serialization.ByteArrayDeserializer;
import org.apache.kafka.common.serialization.IntegerDeserializer;

import static org.apache.ignite.internal.IgniteKernal.NL;
import static org.apache.ignite.internal.IgniteKernal.SITE;
import static org.apache.ignite.internal.IgniteVersionUtils.ACK_VER_STR;
import static org.apache.ignite.internal.IgniteVersionUtils.COPYRIGHT;
import static org.apache.kafka.clients.consumer.ConsumerConfig.KEY_DESERIALIZER_CLASS_CONFIG;
import static org.apache.kafka.clients.consumer.ConsumerConfig.VALUE_DESERIALIZER_CLASS_CONFIG;

/**
 * Main class of Kafka to Ignite application.
 * This application is counterpart of {@link IgniteToKafkaCdcStreamer} Change Data Capture consumer.
 * Application runs several {@link KafkaToIgniteCdcStreamerApplier} thread to read Kafka topic partitions
 * and apply {@link CdcEvent} to Ignite.
 * <p>
 * Each applier receive even number of kafka topic partition to read.
 * <p>
 * In case of any error during read applier just fail. Fail of any applier will lead to the fail of whole application.
 * It expected that application will be configured for automatic restarts with the OS tool to failover temporary errors
 * such as Kafka or Ignite unavailability.
 * <p>
 * To resolve possible update conflicts (in case of concurrent update in source and destination Ignite clusters)
 * real-world deployments should use some conflict resolver, for example {@link CacheVersionConflictResolverImpl}.
 * Example of Ignite configuration with the conflict resolver:
 * <pre>
 * {@code
 * CacheVersionConflictResolverCachePluginProvider conflictPlugin = new CacheVersionConflictResolverCachePluginProvider();
 *
 * conflictPlugin.setClusterId(clusterId); // Cluster id.
 * conflictPlugin.setCaches(new HashSet<>(Arrays.asList("my-cache", "some-other-cache"))); // Caches to replicate.
 *
 * IgniteConfiguration cfg = ...;
 *
 * cfg.setPluginProviders(conflictPlugin);
 * }
 * </pre>
 * Please, see {@link CacheConflictResolutionManagerImpl} for additional information.
 *
 * @see CdcMain
 * @see IgniteToKafkaCdcStreamer
 * @see CdcEvent
 * @see KafkaToIgniteCdcStreamerApplier
 * @see CacheConflictResolutionManagerImpl
 */
@IgniteExperimental
public class KafkaToIgniteCdcStreamer implements Runnable {
    /** Ignite configuration. */
    private final IgniteConfiguration igniteCfg;

    /** Kafka consumer properties. */
    private final Properties kafkaProps;

    /** Streamer configuration. */
    private final KafkaToIgniteCdcStreamerConfiguration streamerCfg;

    /** Runners to run {@link KafkaToIgniteCdcStreamerApplier} instances. */
    private final List<Thread> runners;

    /** Appliers. */
    private final List<AutoCloseable> appliers;

    /**
     * @param igniteCfg Ignite configuration.
     * @param kafkaProps Kafka properties.
     * @param streamerCfg Streamer configuration.
     */
    public KafkaToIgniteCdcStreamer(
        IgniteConfiguration igniteCfg,
        Properties kafkaProps,
        KafkaToIgniteCdcStreamerConfiguration streamerCfg
    ) {
        A.notNull(streamerCfg.getTopic(), "Kafka topic");
        A.notNull(streamerCfg.getMetadataTopic(), "Kafka metadata topic");
        A.ensure(
            streamerCfg.getKafkaPartsFrom() >= 0,
            "The Kafka partitions lower bound must be explicitly set to a value greater than or equals to zero.");
        A.ensure(
            streamerCfg.getKafkaPartsTo() > 0,
            "The Kafka partitions upper bound must be explicitly set to a value greater than zero.");
        A.ensure(
            streamerCfg.getKafkaPartsTo() > streamerCfg.getKafkaPartsFrom(),
            "The Kafka partitions upper bound must be greater than lower bound.");
        A.ensure(streamerCfg.getKafkaRequestTimeout() >= 0, "The Kafka request timeout cannot be negative.");
        A.ensure(streamerCfg.getThreadCount() > 0, "Threads count value must me greater than zero.");
        A.ensure(
            streamerCfg.getKafkaPartsTo() - streamerCfg.getKafkaPartsFrom() >= streamerCfg.getThreadCount(),
            "Threads count must be less or equals to the total Kafka partitions count.");

        this.igniteCfg = igniteCfg;
        this.kafkaProps = kafkaProps;
        this.streamerCfg = streamerCfg;

        // Extra thread for metadata updater.
        appliers = new ArrayList<>(streamerCfg.getThreadCount() + 1);
        runners = new ArrayList<>(streamerCfg.getThreadCount() + 1);

        if (!kafkaProps.containsKey(ConsumerConfig.GROUP_ID_CONFIG))
            throw new IllegalArgumentException("Kafka properties don't contains " + ConsumerConfig.GROUP_ID_CONFIG);

        kafkaProps.put(KEY_DESERIALIZER_CLASS_CONFIG, IntegerDeserializer.class.getName());
        kafkaProps.put(VALUE_DESERIALIZER_CLASS_CONFIG, ByteArrayDeserializer.class.getName());
    }

    /** {@inheritDoc} */
    @Override public void run() {
        try {
            runx();
        }
        catch (Exception e) {
            throw new IgniteException(e);
        }
    }

    /** */
    private void runx() throws Exception {
        U.initWorkDir(igniteCfg);

        IgniteLogger log = U.initLogger(igniteCfg, "kafka-ignite-streamer");

        igniteCfg.setGridLogger(log);

        ackAsciiLogo(log);

        try (IgniteEx ign = (IgniteEx)Ignition.start(igniteCfg)) {
            AtomicBoolean stopped = new AtomicBoolean();

            Set<Integer> caches = null;

            if (!F.isEmpty(streamerCfg.getCaches())) {
                caches = streamerCfg.getCaches().stream()
                    .peek(cache -> Objects.requireNonNull(ign.cache(cache), cache + " not exists!"))
                    .map(CU::cacheId).collect(Collectors.toSet());
            }

            KafkaToIgniteMetadataUpdater metaUpdr = new KafkaToIgniteMetadataUpdater(
                ign,
                log,
                kafkaProps,
                streamerCfg,
                stopped
            );

            addAndStart("meta-update-thread", metaUpdr);

            int kafkaPartsFrom = streamerCfg.getKafkaPartsFrom();
            int kafkaParts = streamerCfg.getKafkaPartsTo() - kafkaPartsFrom;
            int threadCnt = streamerCfg.getThreadCount();

            int partPerApplier = kafkaParts / threadCnt;

            for (int i = 0; i < threadCnt; i++) {
                int from = i * partPerApplier;
                int to = (i + 1) * partPerApplier;

                if (i == threadCnt - 1)
                    to = kafkaParts;

                KafkaToIgniteCdcStreamerApplier applier = new KafkaToIgniteCdcStreamerApplier(
                    ign,
                    log,
                    kafkaProps,
                    streamerCfg.getTopic(),
                    kafkaPartsFrom + from,
                    kafkaPartsFrom + to,
                    caches,
                    streamerCfg.getMaxBatchSize(),
                    streamerCfg.getKafkaRequestTimeout(),
                    metaUpdr,
                    stopped
                );

                addAndStart("applier-thread-" + i, applier);
            }

            try {
<<<<<<< HEAD
                for (int i = 0; i < threadCnt; i++)
                    runners[i].join();
=======
                for (int i = 0; i < threadCnt + 1; i ++)
                    runners.get(i).join();
>>>>>>> 57e14df7
            }
            catch (InterruptedException e) {
                stopped.set(true);

                appliers.forEach(U::closeQuiet);

                log.warning("Kafka to Ignite streamer interrupted", e);
            }
        }
    }

    /** Adds applier to {@link #appliers} and starts thread with it. */
    private <T extends AutoCloseable & Runnable> void addAndStart(String threadName, T applier) {
        appliers.add(applier);

        Thread thread = new Thread(applier, threadName);

        thread.start();

        runners.add(thread);
    }

    /** */
    private void ackAsciiLogo(IgniteLogger log) {
        String ver = "ver. " + ACK_VER_STR;

        if (log.isInfoEnabled()) {
            log.info(NL + NL +
                ">>>    __ _____   ______ _____     __________    __________  ________________" + NL +
                ">>>   / //_/ _ | / __/ //_/ _ |   /_  __/ __ \\  /  _/ ___/ |/ /  _/_  __/ __/" + NL +
                ">>>  / ,< / __ |/ _// ,< / __ |    / / / /_/ / _/ // (_ /    // /  / / / _/  " + NL +
                ">>> /_/|_/_/ |_/_/ /_/|_/_/ |_|   /_/  \\____/ /___/\\___/_/|_/___/ /_/ /___/  " + NL +
                ">>> " + NL +
                ">>> " + NL +
                ">>> " + ver + NL +
                ">>> " + COPYRIGHT + NL +
                ">>> " + NL +
                ">>> Ignite documentation: " + "http://" + SITE + NL +
                ">>> Kafka topic: " + streamerCfg.getTopic() + NL +
                ">>> Kafka partitions: " + streamerCfg.getKafkaPartsFrom() + "-" + streamerCfg.getKafkaPartsTo() + NL
            );
        }

        if (log.isQuiet()) {
            U.quiet(false,
                "   __ _____   ______ _____     __________    __________  ________________",
                "  / //_/ _ | / __/ //_/ _ |   /_  __/ __ \\  /  _/ ___/ |/ /  _/_  __/ __/",
                " / ,< / __ |/ _// ,< / __ |    / / / /_/ / _/ // (_ /    // /  / / / _/  ",
                "/_/|_/_/ |_/_/ /_/|_/_/ |_|   /_/  \\____/ /___/\\___/_/|_/___/ /_/ /___/  ",
                "",
                ver,
                COPYRIGHT,
                "",
                "Ignite documentation: " + "http://" + SITE,
                "Kafka topic: " + streamerCfg.getTopic(),
                "Kafka partitions: " + streamerCfg.getKafkaPartsFrom() + "-" + streamerCfg.getKafkaPartsTo(),
                "",
                "Quiet mode.");

            String fileName = log.fileName();

            if (fileName != null)
                U.quiet(false, "  ^-- Logging to file '" + fileName + '\'');

            if (log instanceof GridLoggerProxy)
                U.quiet(false, "  ^-- Logging by '" + ((GridLoggerProxy)log).getLoggerInfo() + '\'');

            U.quiet(false,
                "  ^-- To see **FULL** console log here add -DIGNITE_QUIET=false or \"-v\" to kafka-to-ignite.{sh|bat}",
                "");
        }
    }
}<|MERGE_RESOLUTION|>--- conflicted
+++ resolved
@@ -216,13 +216,8 @@
             }
 
             try {
-<<<<<<< HEAD
-                for (int i = 0; i < threadCnt; i++)
-                    runners[i].join();
-=======
                 for (int i = 0; i < threadCnt + 1; i ++)
                     runners.get(i).join();
->>>>>>> 57e14df7
             }
             catch (InterruptedException e) {
                 stopped.set(true);
