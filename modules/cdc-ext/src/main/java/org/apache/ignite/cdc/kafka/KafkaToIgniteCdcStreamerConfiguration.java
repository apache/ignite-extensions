--- conflicted
+++ resolved
@@ -79,92 +79,62 @@
      */
     private Collection<String> caches;
 
-    /**
-     * @return Thread count.
-     */
+    /** */
     public int getThreadCount() {
         return threadCnt;
     }
 
-    /**
-     * @param threadCnt Thread count.
-     */
+    /** */
     public void setThreadCount(int threadCnt) {
         this.threadCnt = threadCnt;
     }
 
-    /**
-     * @return Topic.
-     */
+    /** */
     public String getTopic() {
         return evtTopic;
     }
 
-<<<<<<< HEAD
-    /**
-     * @param topic Topic.
-     */
-    public void setTopic(String topic) {
-        this.topic = topic;
-=======
     /** */
     public void setTopic(String evtTopic) {
         this.evtTopic = evtTopic;
->>>>>>> 57e14df7
-    }
-
-    /**
-     * @return Kafka partitions lower bound (inclusive).
-     */
+    }
+
+    /** */
     public int getKafkaPartsFrom() {
         return kafkaPartsFrom;
     }
 
-    /**
-     * @param kafkaPartsFrom Kafka partitions lower bound (inclusive).
-     */
+    /** */
     public void setKafkaPartsFrom(int kafkaPartsFrom) {
         this.kafkaPartsFrom = kafkaPartsFrom;
     }
 
-    /**
-     * @return Kafka partitions higher bound (exclusive).
-     */
+    /** */
     public int getKafkaPartsTo() {
         return kafkaPartsTo;
     }
 
-    /**
-     * @param kafkaPartsTo Kafka partitions higher bound (exclusive).
-     */
+    /** */
     public void setKafkaPartsTo(int kafkaPartsTo) {
         this.kafkaPartsTo = kafkaPartsTo;
     }
 
-    /**
-     * @return Maximum batch size to apply to Ignite.
-     */
+    /** */
     public int getMaxBatchSize() {
         return maxBatchSize;
     }
 
-    /**
-     * @param maxBatchSize Maximum batch size to apply to Ignite.
-     */
+    /** */
     public void setMaxBatchSize(int maxBatchSize) {
         this.maxBatchSize = maxBatchSize;
     }
 
-    /**
-     * @return Cache names to process.
-     */
+    /** */
     public Collection<String> getCaches() {
         return caches;
     }
 
-    /**
-     * @param caches Cache names to process.
-     */
+    /** */
     public void setCaches(Collection<String> caches) {
         this.caches = caches;
     }
