<?xml version="1.0" encoding="UTF-8"?>

<!--
  Licensed to the Apache Software Foundation (ASF) under one or more
  contributor license agreements.  See the NOTICE file distributed with
  this work for additional information regarding copyright ownership.
  The ASF licenses this file to You under the Apache License, Version 2.0
  (the "License"); you may not use this file except in compliance with
  the License.  You may obtain a copy of the License at

       http://www.apache.org/licenses/LICENSE-2.0

  Unless required by applicable law or agreed to in writing, software
  distributed under the License is distributed on an "AS IS" BASIS,
  WITHOUT WARRANTIES OR CONDITIONS OF ANY KIND, either express or implied.
  See the License for the specific language governing permissions and
  limitations under the License.
-->

<project xmlns="http://maven.apache.org/POM/4.0.0"
         xmlns:xsi="http://www.w3.org/2001/XMLSchema-instance"
         xsi:schemaLocation="http://maven.apache.org/POM/4.0.0 http://maven.apache.org/xsd/maven-4.0.0.xsd">
    <modelVersion>4.0.0</modelVersion>

    <parent>
        <groupId>org.apache.ignite</groupId>
        <artifactId>ignite-parent-ext-internal</artifactId>
        <version>1</version>
        <relativePath>../../parent-internal/pom.xml</relativePath>
    </parent>

    <artifactId>ignite-spring-session-ext</artifactId>
    <version>1.0.0-SNAPSHOT</version>
    <url>https://ignite.apache.org</url>

    <properties>
<<<<<<< HEAD
        <spring53.version>5.3.15</spring53.version>
=======
>>>>>>> d7bfd01b
        <spring.session.version>2.5.0</spring.session.version>
        <spring.security.version>5.5.0</spring.security.version>
        <javax.annotation.version>1.3.2</javax.annotation.version>
        <assertj.version>3.20.0</assertj.version>
        <junit.jupiter.version>5.7.2</junit.jupiter.version>
        <javax.servlet.version>3.0.1</javax.servlet.version>
    </properties>

    <dependencyManagement>
        <dependencies>
            <!-- https://mvnrepository.com/artifact/org.springframework/spring-framework-bom -->
            <dependency>
                <groupId>org.springframework</groupId>
                <artifactId>spring-framework-bom</artifactId>
                <version>${spring53.version}</version>
                <type>pom</type>
                <scope>import</scope>
            </dependency>
        </dependencies>
    </dependencyManagement>

    <dependencies>
        <dependency>
            <groupId>org.apache.ignite</groupId>
            <artifactId>ignite-core</artifactId>
            <scope>provided</scope>
        </dependency>

        <dependency>
            <groupId>org.apache.ignite</groupId>
            <artifactId>ignite-spring</artifactId>
            <version>${ignite.version}</version>
            <scope>provided</scope>
        </dependency>

        <dependency>
            <groupId>org.springframework</groupId>
            <artifactId>spring-core</artifactId>
<<<<<<< HEAD
=======
            <version>${spring53.version}</version>
>>>>>>> d7bfd01b
        </dependency>

        <dependency>
            <groupId>org.springframework</groupId>
            <artifactId>spring-expression</artifactId>
<<<<<<< HEAD
=======
            <version>${spring53.version}</version>
>>>>>>> d7bfd01b
        </dependency>

        <!-- https://mvnrepository.com/artifact/org.springframework.security/spring-security-core -->
        <dependency>
            <groupId>org.springframework.security</groupId>
            <artifactId>spring-security-core</artifactId>
            <version>${spring.security.version}</version>
        </dependency>

        <!-- https://mvnrepository.com/artifact/org.springframework.session/spring-session-core -->
        <dependency>
            <groupId>org.springframework.session</groupId>
            <artifactId>spring-session-core</artifactId>
            <version>${spring.session.version}</version>
        </dependency>

        <dependency>
            <groupId>org.springframework</groupId>
            <artifactId>spring-context</artifactId>
<<<<<<< HEAD
=======
            <version>${spring53.version}</version>
>>>>>>> d7bfd01b
        </dependency>

        <dependency>
            <groupId>javax.annotation</groupId>
            <artifactId>javax.annotation-api</artifactId>
            <version>${javax.annotation.version}</version>
        </dependency>

        <!-- https://mvnrepository.com/artifact/org.assertj/assertj-core -->
        <dependency>
            <groupId>org.assertj</groupId>
            <artifactId>assertj-core</artifactId>
            <version>${assertj.version}</version>
            <scope>test</scope>
        </dependency>

        <!-- https://mvnrepository.com/artifact/org.junit.jupiter/junit-jupiter-api -->
        <dependency>
            <groupId>org.junit.jupiter</groupId>
            <artifactId>junit-jupiter-api</artifactId>
            <version>${junit.jupiter.version}</version>
            <scope>test</scope>
        </dependency>

        <dependency>
            <groupId>org.springframework</groupId>
            <artifactId>spring-test</artifactId>
<<<<<<< HEAD
=======
            <version>${spring53.version}</version>
>>>>>>> d7bfd01b
            <scope>test</scope>
        </dependency>

        <dependency>
            <groupId>javax.servlet</groupId>
            <artifactId>javax.servlet-api</artifactId>
            <version>${javax.servlet.version}</version>
            <scope>provided</scope>
        </dependency>

        <dependency>
            <groupId>org.springframework</groupId>
            <artifactId>spring-web</artifactId>
<<<<<<< HEAD
=======
            <version>${spring53.version}</version>
>>>>>>> d7bfd01b
        </dependency>

        <!-- https://mvnrepository.com/artifact/org.apache.ignite/ignite-indexing -->
        <dependency>
            <groupId>org.apache.ignite</groupId>
            <artifactId>ignite-indexing</artifactId>
        </dependency>

        <!-- https://mvnrepository.com/artifact/org.mockito/mockito-core -->
        <dependency>
            <groupId>org.mockito</groupId>
            <artifactId>mockito-core</artifactId>
            <version>${mockito.version}</version>
            <scope>test</scope>
        </dependency>
    </dependencies>
</project><|MERGE_RESOLUTION|>--- conflicted
+++ resolved
@@ -34,10 +34,6 @@
     <url>https://ignite.apache.org</url>
 
     <properties>
-<<<<<<< HEAD
-        <spring53.version>5.3.15</spring53.version>
-=======
->>>>>>> d7bfd01b
         <spring.session.version>2.5.0</spring.session.version>
         <spring.security.version>5.5.0</spring.security.version>
         <javax.annotation.version>1.3.2</javax.annotation.version>
@@ -76,19 +72,11 @@
         <dependency>
             <groupId>org.springframework</groupId>
             <artifactId>spring-core</artifactId>
-<<<<<<< HEAD
-=======
-            <version>${spring53.version}</version>
->>>>>>> d7bfd01b
         </dependency>
 
         <dependency>
             <groupId>org.springframework</groupId>
             <artifactId>spring-expression</artifactId>
-<<<<<<< HEAD
-=======
-            <version>${spring53.version}</version>
->>>>>>> d7bfd01b
         </dependency>
 
         <!-- https://mvnrepository.com/artifact/org.springframework.security/spring-security-core -->
@@ -108,10 +96,6 @@
         <dependency>
             <groupId>org.springframework</groupId>
             <artifactId>spring-context</artifactId>
-<<<<<<< HEAD
-=======
-            <version>${spring53.version}</version>
->>>>>>> d7bfd01b
         </dependency>
 
         <dependency>
@@ -139,10 +123,6 @@
         <dependency>
             <groupId>org.springframework</groupId>
             <artifactId>spring-test</artifactId>
-<<<<<<< HEAD
-=======
-            <version>${spring53.version}</version>
->>>>>>> d7bfd01b
             <scope>test</scope>
         </dependency>
 
@@ -156,10 +136,6 @@
         <dependency>
             <groupId>org.springframework</groupId>
             <artifactId>spring-web</artifactId>
-<<<<<<< HEAD
-=======
-            <version>${spring53.version}</version>
->>>>>>> d7bfd01b
         </dependency>
 
         <!-- https://mvnrepository.com/artifact/org.apache.ignite/ignite-indexing -->
