--- conflicted
+++ resolved
@@ -44,12 +44,9 @@
     <modules>
         <module>modules/flink-ext</module>
         <module>modules/pub-sub</module>
-<<<<<<< HEAD
-        <module>modules/zeromq-ext</module>
-=======
         <module>modules/spring-boot-autoconfigure</module>
         <module>modules/spring-boot-client-autoconfigure</module>
->>>>>>> 4e0a6af1
+        <module>modules/zeromq-ext</module>
     </modules>
 
     <profiles>
