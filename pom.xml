--- conflicted
+++ resolved
@@ -62,11 +62,8 @@
         <module>modules/performance-statistics-ext</module>
         <module>modules/spring-tx-ext</module>
         <module>modules/spring-cache-ext</module>
-<<<<<<< HEAD
+        <module>modules/spring-session-ext</module>
         <module>modules/cdc-ext</module>
-=======
-        <module>modules/spring-session-ext</module>
->>>>>>> fc93b712
     </modules>
 
     <profiles>
