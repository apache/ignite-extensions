--- conflicted
+++ resolved
@@ -56,8 +56,6 @@
         <module>modules/topology-validator-ext</module>
     </modules>
 
-<<<<<<< HEAD
-=======
     <profiles>
         <profile>
             <id>use-ignite-src</id>
@@ -65,355 +63,8 @@
                 <module>../ignite</module>
             </modules>
         </profile>
-
-        <profile>
-            <id>examples</id>
-            <modules>
-                <module>modules/spring-boot-autoconfigure-ext/examples</module>
-                <module>modules/spring-boot-thin-client-autoconfigure-ext/examples</module>
-                <module>modules/spring-data-ext/examples</module>
-                <module>modules/spring-tx-ext/examples</module>
-                <module>modules/zookeeper-ip-finder-ext/examples</module>
-            </modules>
-        </profile>
-
-        <profile>
-            <id>test</id>
-            <build>
-                <plugins>
-                    <plugin>
-                        <groupId>org.apache.maven.plugins</groupId>
-                        <artifactId>maven-assembly-plugin</artifactId>
-                        <version>2.4</version>
-                        <inherited>false</inherited>
-                        <executions>
-                            <execution>
-                                <id>test</id>
-                                <phase>prepare-package</phase>
-                                <goals>
-                                    <goal>single</goal>
-                                </goals>
-                                <configuration>
-                                    <descriptors>
-                                        <descriptor>assembly/test.xml</descriptor>
-                                    </descriptors>
-                                    <outputDirectory>${basedir}</outputDirectory>
-                                    <finalName>libs</finalName>
-                                    <appendAssemblyId>false</appendAssemblyId>
-                                    <runOnlyAtExecutionRoot>true</runOnlyAtExecutionRoot>
-                                </configuration>
-                            </execution>
-                        </executions>
-                    </plugin>
-                </plugins>
-            </build>
-        </profile>
-
-        <profile>
-            <id>javadoc</id>
-            <build>
-                <plugins>
-                    <plugin>
-                        <groupId>org.codehaus.mojo</groupId>
-                        <artifactId>build-helper-maven-plugin</artifactId>
-                        <version>3.0.0</version>
-                        <executions>
-                            <execution>
-                                <id>timestamp-property</id>
-                                <goals>
-                                    <goal>timestamp-property</goal>
-                                </goals>
-                                <phase>validate</phase>
-                                <configuration>
-                                    <name>current.year</name>
-                                    <pattern>yyyy</pattern>
-                                </configuration>
-                            </execution>
-                        </executions>
-                    </plugin>
-                    <plugin>
-                        <groupId>org.apache.maven.plugins</groupId>
-                        <artifactId>maven-javadoc-plugin</artifactId>
-                        <executions>
-                            <execution>
-                                <id>core-javadoc</id>
-                                <goals>
-                                    <goal>aggregate</goal>
-                                </goals>
-                                <phase>validate</phase>
-                                <configuration>
-                                    <reportOutputDirectory>${basedir}/target/javadoc</reportOutputDirectory>
-                                    <destDir>core</destDir>
-                                    <subpackages>org.apache.ignite -exclude org.apache.ignite.codegen:org.apache.ignite.examples:org.apache.ignite.internal:org.apache.ignite.schema:org.apache.ignite.tests:org.apache.ignite.tools:org.apache.ignite.util:org.apache.ignite.spi.discovery.tcp.messages:org.apache.ignite.spi.discovery.tcp.internal:org.apache.ignite.spi.communication.tcp.internal:org.apache.ignite.spi.discovery.zk.internal:org.apache.ignite.spi.deployment.uri.scanners:org.apache.ignite.spi.deployment.uri.tasks:org.apache.ignite.yardstick:org.apache.ignite.webtest</subpackages>
-                                </configuration>
-                            </execution>
-                        </executions>
-                    </plugin>
-                    <plugin>
-                        <groupId>org.apache.maven.plugins</groupId>
-                        <artifactId>maven-antrun-plugin</artifactId>
-                        <version>1.7</version>
-                        <inherited>false</inherited>
-                        <dependencies>
-                            <dependency>
-                                <groupId>org.apache.ignite</groupId>
-                                <artifactId>ignite-tools</artifactId>
-                                <version>${ignite.version}</version>
-                            </dependency>
-                        </dependencies>
-                        <executions>
-                            <execution>
-                                <id>javadoc-postprocessing-new</id>
-                                <goals>
-                                    <goal>run</goal>
-                                </goals>
-                                <phase>initialize</phase>
-                                <configuration>
-                                    <target>
-                                        <copy todir="${basedir}/target/javadoc/core">
-                                            <fileset dir="assembly/docfiles">
-                                                <include name="img/**" />
-                                                <include name="*.js" />
-                                            </fileset>
-                                        </copy>
-
-                                            <taskdef name="doctask" classname="org.apache.ignite.tools.ant.beautifier.GridJavadocAntTask" />
-
-                                            <doctask css="dotted" dir="target/javadoc/core">
-                                                <include name="**/*.html" />
-                                                <exclude name="overview-frame.html" />
-                                                <exclude name="allclasses-frame.html" />
-                                                <exclude name="**/class-use/*" />
-                                            </doctask>
-                                    </target>
-                                </configuration>
-                            </execution>
-                        </executions>
-                    </plugin>
-                </plugins>
-            </build>
-        </profile>
-
-      <profile>
-            <id>licenses</id>
-            <build>
-                <plugins>
-                    <plugin><!-- skipping generation of dependencies licenses
-                     to keep clean /maven-shared-archive-resources/META-INF
-                     to prevent license.txt moving to sources.zip -->
-                        <groupId>org.apache.maven.plugins</groupId>
-                        <artifactId>maven-remote-resources-plugin</artifactId>
-                        <executions>
-                            <execution>
-                                <id>ignite-dependencies</id>
-                                <goals>
-                                    <goal>process</goal>
-                                </goals>
-                                <configuration>
-                                    <skip>true</skip>
-                                </configuration>
-                            </execution>
-                        </executions>
-                    </plugin>
-                </plugins>
-            </build>
-        </profile>
-
-        <profile>
-            <id>release</id>
-            <build>
-                <plugins>
-                     <plugin>
-                        <groupId>org.apache.maven.plugins</groupId>
-                        <artifactId>maven-antrun-plugin</artifactId>
-                        <version>1.7</version>
-                        <inherited>false</inherited>
-                        <dependencies>
-                            <dependency>
-                                <groupId>org.apache.ignite</groupId>
-                                <artifactId>ignite-tools</artifactId>
-                                <version>${ignite.version}</version>
-                            </dependency>
-                        </dependencies>
-                        <executions>
-                            <execution>
-                                <id>release-postprocessing</id>
-                                <goals>
-                                    <goal>run</goal>
-                                </goals>
-                                <phase>initialize</phase>
-                                <configuration>
-                                    <target>
-                                        <replaceregexp byline="true">
-                                            <regexp pattern="pushd &quot;%~dp0&quot;/\.\./\.\.(\s*&amp;::.+)?" />
-                                            <substitution expression="pushd &quot;%~dp0&quot;/.." />
-                                            <fileset dir="${basedir}/target/release-package-${ignite.edition}/bin">
-                                                <include name="**/*.bat" />
-                                            </fileset>
-                                        </replaceregexp>
-
-                                        <replaceregexp byline="true">
-                                            <regexp pattern="IGNITE_HOME_TMP=&quot;\$\(dirname &quot;\$\{IGNITE_HOME_TMP\}&quot;\)&quot;(\s*#.*)?" />
-                                            <substitution expression="" />
-                                            <fileset dir="${basedir}/target/release-package-${ignite.edition}/bin">
-                                                <include name="**/*.sh" />
-                                            </fileset>
-                                        </replaceregexp>
-
-                                        <replaceregexp byline="true">
-                                            <regexp pattern="set SCRIPTS_HOME=%IGNITE_HOME%\\bin(\s*&amp;::.*)?" />
-                                            <substitution expression="set SCRIPTS_HOME=%IGNITE_HOME%\\\\bin" />
-                                            <fileset dir="${basedir}/target/release-package-${ignite.edition}/bin">
-                                                <include name="**/*.bat" />
-                                            </fileset>
-                                        </replaceregexp>
-
-                                        <replaceregexp byline="true">
-                                            <regexp pattern="SCRIPTS_HOME=&quot;\$\{IGNITE_HOME_TMP\}/bin&quot;(\s*#.*)?" />
-                                            <substitution expression="SCRIPTS_HOME=&quot;$${IGNITE_HOME_TMP}/bin&quot;" />
-                                            <fileset dir="${basedir}/target/release-package-${ignite.edition}/bin">
-                                                <include name="**/*.sh" />
-                                            </fileset>
-                                        </replaceregexp>
-
-                                        <replaceregexp byline="true">
-                                            <regexp pattern="\. &quot;\$\{SCRIPTS_HOME\}&quot;/include/build-classpath.sh(\s*#.*)?" />
-                                            <substitution expression="" />
-                                            <fileset dir="${basedir}/target/release-package-${ignite.edition}/bin">
-                                                <include name="**/*.sh" />
-                                            </fileset>
-                                        </replaceregexp>
-
-                                        <replaceregexp byline="true">
-                                            <regexp pattern="call &quot;%SCRIPTS_HOME%\\include\\build-classpath.bat&quot;(\s*&amp;::.*)?" />
-                                            <substitution expression="" />
-                                            <fileset dir="${basedir}/target/release-package-${ignite.edition}/bin">
-                                                <include name="**/*.bat" />
-                                            </fileset>
-                                        </replaceregexp>
-
-                                        <replaceregexp byline="true">
-                                            <regexp pattern="ENABLE_ASSERTIONS=.*" />
-                                            <substitution expression="ENABLE_ASSERTIONS=&quot;0&quot;" />
-                                            <fileset dir="${basedir}/target/release-package-${ignite.edition}/bin">
-                                                <include name="**/*.sh" />
-                                            </fileset>
-                                        </replaceregexp>
-
-                                        <replaceregexp byline="true">
-                                            <regexp pattern="ENABLE_ASSERTIONS=.*" />
-                                            <substitution expression="ENABLE_ASSERTIONS=0" />
-                                            <fileset dir="${basedir}/target/release-package-${ignite.edition}/bin">
-                                                <include name="**/*.bat" />
-                                            </fileset>
-                                        </replaceregexp>
-
-                                        <replaceregexp byline="true">
-                                            <regexp pattern="-DIGNITE_UPDATE_NOTIFIER=false" />
-                                            <substitution expression="" />
-                                            <fileset dir="${basedir}/target/release-package-${ignite.edition}/bin">
-                                                <include name="**/*.sh" />
-                                                <include name="**/*.bat" />
-                                            </fileset>
-                                        </replaceregexp>
-
-                                        <replaceregexp file="${basedir}/target/release-package-${ignite.edition}/examples/pom.xml" byline="true">
-                                            <regexp pattern="to_be_replaced_by_ignite_version" />
-                                            <substitution expression="${project.version}" />
-                                        </replaceregexp>
-
-                                        <replaceregexp file="${basedir}/target/release-package-${ignite.edition}/benchmarks/sources/pom.xml" byline="true">
-                                            <regexp pattern="to_be_replaced_by_ignite_version" />
-                                            <substitution expression="${project.version}" />
-                                        </replaceregexp>
-
-                                        <chmod dir="${basedir}/target/release-package-${ignite.edition}" perm="755" includes="**/*.sh" />
-
-                                        <!--
-                                        Line ending bugfix for builds packaged in MS Windows machine to adjust Linux based
-                                        end-of-line characters for Linux shell scripts
-                                        -->
-                                        <fixcrlf srcdir="${basedir}/target/release-package-${ignite.edition}" eol="lf" eof="remove">
-                                            <include name="**/*.sh" />
-                                        </fixcrlf>
-
-                                        <zip destfile="${basedir}/target/bin/${ignite.edition}-${project.version}-bin.zip" encoding="UTF-8">
-                                            <zipfileset dir="${basedir}/target/release-package-${ignite.edition}" prefix="${ignite.edition}-${project.version}-bin" filemode="755">
-                                                <include name="**/*.sh" />
-                                                <include name="**/configure" />
-                                                <include name="**/install-sh" />
-                                                <include name="**/compile" />
-                                                <include name="**/missing" />
-                                            </zipfileset>
-                                            <zipfileset dir="${basedir}/target/release-package-${ignite.edition}" prefix="${ignite.edition}-${project.version}-bin">
-                                                <exclude name="**/*.sh" />
-                                                <exclude name="**/configure" />
-                                                <exclude name="**/install-sh" />
-                                                <exclude name="**/compile" />
-                                                <exclude name="**/missing" />
-                                            </zipfileset>
-                                        </zip>
-                                    </target>
-                                </configuration>
-                            </execution>
-                        </executions>
-                    </plugin>
-
-                    <plugin>
-                        <groupId>org.apache.maven.plugins</groupId>
-                        <artifactId>maven-assembly-plugin</artifactId>
-                        <version>2.4</version>
-                        <inherited>false</inherited>
-                        <executions>
-                            <execution>
-                                <id>ignite-dependencies</id>
-                                <phase>validate</phase>
-                                <goals>
-                                    <goal>single</goal>
-                                </goals>
-                                <configuration>
-                                    <descriptors>
-                                        <descriptor>${basedir}/assembly/dependencies-${ignite.edition}.xml</descriptor>
-                                    </descriptors>
-                                    <outputDirectory>${basedir}/target/release-package-${ignite.edition}</outputDirectory>
-                                    <finalName>libs</finalName>
-                                    <appendAssemblyId>false</appendAssemblyId>
-                                </configuration>
-                            </execution>
-
-                            <execution>
-                                <id>ignite-release</id>
-                                <phase>validate</phase>
-                                <goals>
-                                    <goal>single</goal>
-                                </goals>
-                                <configuration>
-                                    <descriptors>
-                                        <descriptor>assembly/release-${ignite.edition}.xml</descriptor>
-                                    </descriptors>
-                                    <finalName>release-package-${ignite.edition}</finalName>
-                                    <appendAssemblyId>false</appendAssemblyId>
-                                </configuration>
-                            </execution>
-
-
-                        </executions>
-                    </plugin>
-
-                    <plugin>
-                        <groupId>org.apache.maven.plugins</groupId>
-                        <artifactId>maven-deploy-plugin</artifactId>
-                        <configuration>
-                            <skip>true</skip>
-                        </configuration>
-                    </plugin>
-                </plugins>
-            </build>
-        </profile>
-
     </profiles>
 
->>>>>>> d7bfd01b
     <build>
         <plugins>
             <plugin>
